""" Flask wrapper for Authl """

import json
import logging
import os
import typing
import urllib.parse

import flask
import werkzeug.exceptions as http_error

from . import disposition, from_config, utils

LOGGER = logging.getLogger(__name__)


def setup(app: flask.Flask,
          config: typing.Dict[str, typing.Any],
          login_name: str = 'authl.login',
          login_path: str = '/login',
          callback_name: str = 'authl.callback',
          callback_path: str = '/cb',
          tester_name: str = 'authl.test',
          tester_path: str = None,
          login_render_func: typing.Callable = None,
          notify_render_func: typing.Callable = None,
          session_auth_name: str = 'me',
          force_ssl: bool = False,
          stylesheet: str = None,
          on_verified: typing.Callable = None,
          make_permanent: bool = True
          ):
    """ Setup Authl to work with a Flask application.

    The Flask application should be configured with a secret_key before this
    function is called.

<<<<<<< HEAD
    :param app: the application to attach to
    :param config: Configuration directives for Authl's handlers. See from_config
        for more information.
    :param login_name: The endpoint name for the login handler, for flask.url_for()
    :param login_path: The mount point of the login route
    :param callback_name: The endpoint name for the callback handler, for
        flask.url_for()
    :param callback_path: The mount point of the callback handler
    :param tester_name: The endpoint name for the URL tester, for flask.url_for()
    :param tester_path: The mount point of the URL tester
    :param login_render_func: The function to call to render the login page; if not
        specified a default will be provided.
    :param notify_render_func: The function to call to render the user notification
        page; if not specified a default will be provided.
    :param session_auth_name: The session parameter to use for the authenticated user
    :param force_ssl: Whether to force authentication to switch to an SSL connection
    :param stylesheet: the URL to use for the default page stylesheet
    :param on_verified: A function to call on successful login (called after
        setting the session value)
    :param make_permanent: Whether a session should persist past the browser window
        closing
=======
    :param flask.Flask app: the application to attach to
    :param dict config: Configuration directives for Authl's handlers. See
        from_config for more information.
    :param str login_name: The endpoint name for the login handler, for
        flask.url_for()
    :param str login_path: The mount point of the login route
    :param str callback_name: The endpoint name for the callback handler, for
        flask.url_for()
    :param str callback_path: The mount point of the callback handler
    :param str tester_name: The endpoint name for the URL tester, for
        flask.url_for()
    :param str tester_path: The mount point of the URL tester
    :param function login_render_func: The function to call to render the login
        page; if not specified a default will be provided.
    :param function notify_render_func: The function to call to render the user
        notification page; if not specified a default will be provided.
    :param str session_auth_name: The session parameter to use for the
        authenticated user. Set to None if you want to use your own session
        management.
    :param bool force_ssl: Whether to force authentication to switch to an SSL
        connection
    :param str stylesheet: the URL to use for the default page stylesheet; if
        not
    :param function on_verified: A function to call on successful login (called
        after setting the session value)
    :param bool make_permanent: Whether a session should persist past the
        browser window closing
>>>>>>> 6afe6ce8

    The login_render_func takes the following arguments:

        :param login_url: the URL to use for the login form
        :param auth: the Authl object

    If login_render_func returns a false value, the default login form will be
    used instead. This is useful for providing a conditional override, or as a
    rudimentary hook for analytics on the login flow or the like.

    The render_notify_func takes the following arguments:

        :param cdata: the client data for the handler

    The on_verified function receives the disposition.Verified object, and may
    return a Flask response of its own, ideally a flask.redirect(). This can be
    used to capture more information about the user (such as their display name)
    or to redirect certain users to an administrative screen of some sort.

    The login endpoint takes a query parameter of 'me' which is the URL to
    authenticate against.

    The URL tester endpoint takes a query parameter of 'url' which is the URL
    to check. It returns a JSON object that describes the detected handler, with
    the following attributes:

        :param name: the service name
        :param url: a canonicized version of the URL

    The URL tester endpoint will only be mounted if tester_path is specified.
    This will also enable a small asynchronous preview in the default login form.

    Return value: the configured Authl instance

    """
    # pylint:disable=too-many-arguments,too-many-locals,too-many-statements

    instance = from_config(config)
    url_scheme = 'https' if force_ssl else None

    def set_cache(age):
        def decorator(func):
            def wrapped_func(*args, **kwargs):
                response = flask.make_response(func(*args, **kwargs))
                response.cache_control.max_age = age
                return response
            return wrapped_func
        return decorator

    @set_cache(0)
    def handle_disposition(disp: disposition.Disposition, redir: str):
        if isinstance(disp, disposition.Redirect):
            # A simple redirection
            return flask.redirect(disp.url)

        if isinstance(disp, disposition.Verified):
            # The user is verified; log them in
            LOGGER.info("Successful login: %s", disp.identity)
            if session_auth_name is not None:
                flask.session.permanent = make_permanent
                flask.session[session_auth_name] = disp.identity

            if on_verified:
                response = on_verified(disp)
                if response:
                    return response

            return flask.redirect('/' + disp.redir)

        if isinstance(disp, disposition.Notify):
            # The user needs to take some additional action
            return render_notify(disp.cdata)

        if isinstance(disp, disposition.Error):
            # The user's login failed
            flask.flash(disp.message)
            return render_login_form(redir=redir)

        # unhandled disposition
        raise http_error.InternalServerError("Unknown disposition type " + type(disp))

<<<<<<< HEAD
    def load_template(filename):
=======
    @functools.lru_cache(8)
    def load_template(filename: str) -> str:
>>>>>>> 6afe6ce8
        return utils.read_file(os.path.join(os.path.dirname(__file__), 'flask_templates', filename))

    @set_cache(0)
    def render_notify(cdata):
        if notify_render_func:
            result = notify_render_func(cdata)
            if result:
                return result

        return flask.render_template_string(load_template('notify.html'),
                                            cdata=cdata,
                                            stylesheet=get_stylesheet())

<<<<<<< HEAD
    def render_login_form(redir):
=======
    @set_cache(0)
    def render_login_form(redir: str):
>>>>>>> 6afe6ce8
        login_url = flask.url_for(login_name,
                                  redir=redir,
                                  _scheme=url_scheme,
                                  _external=bool(url_scheme))
        test_url = tester_path and flask.url_for(tester_name,
                                                 _external=True,
                                                 _scheme=url_scheme)
        if login_render_func:
            result = login_render_func(login_url=login_url,
                                       test_url=test_url,
                                       auth=instance)
            if result:
                return result

        return flask.render_template_string(load_template('login.html'),
                                            login_url=login_url,
                                            test_url=test_url,
                                            stylesheet=get_stylesheet(),
                                            auth=instance)

<<<<<<< HEAD
    @set_cache(0)
    def login(redir=''):
=======
    def login(redir: str = ''):
>>>>>>> 6afe6ce8
        from flask import request

        if 'asset' in request.args:
            asset = request.args['asset']
            if asset == 'css':
                return load_template('authl.css'), {'Content-Type': 'text/css'}
            raise http_error.NotFound("Unknown asset " + asset)

        me_url = request.form.get('me', request.args.get('me'))
        if me_url:
            handler, hid, id_url = instance.get_handler_for_url(me_url)
            if handler:
                cb_url = flask.url_for(callback_name,
                                       hid=hid,
                                       _external=True,
                                       _scheme=url_scheme)
                return handle_disposition(handler.initiate_auth(id_url,
                                                                cb_url,
                                                                redir), redir)

            # No handler found, so flash an error message to login_form
            flask.flash('Unknown authorization method')

        return render_login_form(redir=redir)

    for sfx in ['', '/', '/<path:redir>']:
        app.add_url_rule(login_path + sfx, login_name, login, methods=('GET', 'POST'))

    def callback(hid: str, redir: str = ''):
        from flask import request

        handler = instance.get_handler_by_id(hid)
        return handle_disposition(
            handler.check_callback(request.url, request.args, request.form), redir
        )
    app.add_url_rule(callback_path + '/<hid>', callback_name, callback)

    def get_stylesheet() -> str:
        if stylesheet is None:
            return flask.url_for(login_name, asset='css')
        return stylesheet

    if tester_path:
        def find_service():
            from flask import request

            url = request.args.get('url')
            if not url:
                return json.dumps(None)

            handler, _, canon_url = instance.get_handler_for_url(url)
            if handler:
                return json.dumps({'name': handler.service_name,
                                   'url': canon_url})

            return json.dumps(None)
        app.add_url_rule(tester_path, tester_name, find_service)

    return instance


def client_id():
    """ A shim to generate a client ID for IndieAuth/IndieLogin """
    from flask import request
    parsed = urllib.parse.urlparse(request.base_url)
    baseurl = '{}://{}'.format(parsed.scheme, parsed.hostname)
    LOGGER.debug("using client_id %s", baseurl)
    return baseurl<|MERGE_RESOLUTION|>--- conflicted
+++ resolved
@@ -35,29 +35,6 @@
     The Flask application should be configured with a secret_key before this
     function is called.
 
-<<<<<<< HEAD
-    :param app: the application to attach to
-    :param config: Configuration directives for Authl's handlers. See from_config
-        for more information.
-    :param login_name: The endpoint name for the login handler, for flask.url_for()
-    :param login_path: The mount point of the login route
-    :param callback_name: The endpoint name for the callback handler, for
-        flask.url_for()
-    :param callback_path: The mount point of the callback handler
-    :param tester_name: The endpoint name for the URL tester, for flask.url_for()
-    :param tester_path: The mount point of the URL tester
-    :param login_render_func: The function to call to render the login page; if not
-        specified a default will be provided.
-    :param notify_render_func: The function to call to render the user notification
-        page; if not specified a default will be provided.
-    :param session_auth_name: The session parameter to use for the authenticated user
-    :param force_ssl: Whether to force authentication to switch to an SSL connection
-    :param stylesheet: the URL to use for the default page stylesheet
-    :param on_verified: A function to call on successful login (called after
-        setting the session value)
-    :param make_permanent: Whether a session should persist past the browser window
-        closing
-=======
     :param flask.Flask app: the application to attach to
     :param dict config: Configuration directives for Authl's handlers. See
         from_config for more information.
@@ -85,7 +62,6 @@
         after setting the session value)
     :param bool make_permanent: Whether a session should persist past the
         browser window closing
->>>>>>> 6afe6ce8
 
     The login_render_func takes the following arguments:
 
@@ -167,12 +143,7 @@
         # unhandled disposition
         raise http_error.InternalServerError("Unknown disposition type " + type(disp))
 
-<<<<<<< HEAD
-    def load_template(filename):
-=======
-    @functools.lru_cache(8)
     def load_template(filename: str) -> str:
->>>>>>> 6afe6ce8
         return utils.read_file(os.path.join(os.path.dirname(__file__), 'flask_templates', filename))
 
     @set_cache(0)
@@ -186,12 +157,7 @@
                                             cdata=cdata,
                                             stylesheet=get_stylesheet())
 
-<<<<<<< HEAD
-    def render_login_form(redir):
-=======
-    @set_cache(0)
     def render_login_form(redir: str):
->>>>>>> 6afe6ce8
         login_url = flask.url_for(login_name,
                                   redir=redir,
                                   _scheme=url_scheme,
@@ -212,12 +178,7 @@
                                             stylesheet=get_stylesheet(),
                                             auth=instance)
 
-<<<<<<< HEAD
-    @set_cache(0)
-    def login(redir=''):
-=======
     def login(redir: str = ''):
->>>>>>> 6afe6ce8
         from flask import request
 
         if 'asset' in request.args:
